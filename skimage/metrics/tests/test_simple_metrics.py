--- conflicted
+++ resolved
@@ -79,8 +79,7 @@
         normalized_root_mse(x[:-1], x)
     # invalid normalization name
     with testing.raises(ValueError):
-<<<<<<< HEAD
-        normalized_root_mse(x, x, 'foo')
+        normalized_root_mse(x, x, normalization='foo')
 
 
 def test_nmi():
@@ -100,7 +99,4 @@
         normalized_mutual_information(random1, random2, bins=10),
         1,
         decimal=2
-    )
-=======
-        normalized_root_mse(x, x, normalization='foo')
->>>>>>> b7a1fde5
+    )