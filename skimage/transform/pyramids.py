--- conflicted
+++ resolved
@@ -1,13 +1,8 @@
 import math
 import numpy as np
 from scipy import ndimage as ndi
-<<<<<<< HEAD
-from ..util import img_as_float
 from ._warps import resize
-=======
-from ..transform import resize
 from .._shared.utils import convert_to_float
->>>>>>> b7a1fde5
 
 
 def _smooth(image, sigma, mode, cval, multichannel=None):
