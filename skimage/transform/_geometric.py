--- conflicted
+++ resolved
@@ -3,8 +3,8 @@
 from scipy import spatial
 import textwrap
 
-<<<<<<< HEAD
-from .._shared.utils import get_bound_method_class, safe_as_int
+from .._shared.utils import (get_bound_method_class, safe_as_int,
+                             _to_ndimage_mode)
 
 
 def _affine_matrix_from_vector(v):
@@ -23,19 +23,6 @@
         (part_matrix, np.eye(dimensionality + 1)[-1:]), axis=0
     )
     return matrix
-
-
-def _to_ndimage_mode(mode):
-    """Convert from `numpy.pad` mode name to the corresponding ndimage mode."""
-    mode_translation_dict = dict(edge='nearest', symmetric='reflect',
-                                 reflect='mirror')
-    if mode in mode_translation_dict:
-        mode = mode_translation_dict[mode]
-    return mode
-=======
-from .._shared.utils import (get_bound_method_class, safe_as_int,
-                             _to_ndimage_mode)
->>>>>>> c799c7df
 
 
 def _center_and_normalize_points(points):
