--- conflicted
+++ resolved
@@ -1,8 +1,4 @@
-<<<<<<< HEAD
-=======
 import os
-import pytest
->>>>>>> 8f51ffa3
 import numpy as np
 from skimage._shared.testing import (assert_equal, assert_array_equal,
                                      assert_allclose)
@@ -15,12 +11,9 @@
 from skimage.filters.rank import __all__ as all_rank_filters
 from skimage.filters.rank import subtract_mean
 from skimage._shared._warnings import expected_warnings
-<<<<<<< HEAD
 from skimage._shared.testing import test_parallel, parametrize, fetch
 import pytest
-=======
-from skimage._shared.testing import test_parallel, parametrize
->>>>>>> 8f51ffa3
+
 
 
 def test_otsu_edge_case():
@@ -49,24 +42,19 @@
     assert result[1, 1] in [141, 172]
 
 
-<<<<<<< HEAD
+
 @pytest.fixture(scope='module')
 def refs():
     yield np.load(fetch("data/rank_filter_tests.npz"))
 
 
-@pytest.fixture(scope='module')
-def refs():
-    yield np.load(fetch("data/rank_filter_tests.npz"))
-
-=======
+
 @pytest.mark.parametrize("dtype", [np.uint8, np.uint16])
 def test_subtract_mean_underflow_correction(dtype):
     # Input: [10, 10, 10]
     selem = np.ones((1, 3))
     arr = np.array([[10, 10, 10]], dtype=dtype)
     result = subtract_mean(arr, selem)
->>>>>>> 8f51ffa3
 
     if dtype == np.uint8:
         expected_val = 127
